--- conflicted
+++ resolved
@@ -1,4 +1,3 @@
-<<<<<<< HEAD
 ##################################
 # Utilities for ray tracing (part of pyRTX module)
 # 
@@ -12,493 +11,474 @@
 from numba import jit
 import multiprocessing as mproc
 from pyRTX.defaults import dFloat, dInt
+
 try:
-	import embree
+    import embree
 except:
-	pass
-#except ImportError:
+    pass
+
+try:
+        from aabb import AABB
+except: 
+        pass
+
+
+# except ImportError:
 #	print("""Could not import Embree3 library. \n Be sure that: 
 #		\n 1) Embree3 is installed\n 2) you activated embree variables (source /path/to/lib/embree-vars.sh)""")
 
 
 # No more imports after here
-#___________________________________________________________
+# ___________________________________________________________
 
 ############################################################
 # Define general utils
 ###########################################################
 
-"""
-Core utilities used in most functions and classes
-"""
-
-
-
-def parallelize( iterator, function, chunks ):
-	"""Define a general parallelization framework to speedup computations
-	        Parameters
-	        ----------
-	        iterator : array_like
-	            the array-like object over which to parallelize
-	        function : function handle
-	            the function that must be called by each subprocess. The function should be of the form y = f(iterator)
-	        chunks : int
-	        	number of parallel workers
-	 	   Returns
-	 	   -------
-	 	   result : array_like
-	 	   		the result of the parallelized computation
-	        """
-
-
-	with mproc.Pool(chunks) as p:
-		result = p.map(function, iterator)
-
-	return result
+
+def parallelize(iterator, function, chunks):
+    """Define a general parallelization framework to speedup computations
+            Parameters
+            ----------
+            iterator : array_like
+                the array-like object over which to parallelize
+            function : function handle
+                the function that must be called by each subprocess. The function should be of the form y = f(iterator)
+            chunks : int
+            	number of parallel workers
+     	   Returns
+     	   -------
+     	   result : array_like
+     	   		the result of the parallelized computation
+            """
+    
+    with mproc.Pool(chunks) as p:
+        result = p.map(function, iterator)
+
+    return result
 
 
 def chunker(iterator, chunks):
-	"""Chunk an iterator or array into chunks
-
-	Parameters
-	----------
-	iterator : array_like
-		the array-like object to chunk
-	chunks : int
-		number of chunks
-	Returns
-	-------
-	result : array_like
-		the chunked array
-	"""
-	
-	return np.array_split(iterator, chunks)
-	
+    """Chunk an iterator or array into chunks
+
+	Parameters
+	----------
+	iterator : array_like
+		the array-like object to chunk
+	chunks : int
+		number of chunks
+	Returns
+	-------
+	result : array_like
+		the chunked array
+	"""
+    return np.array_split(iterator, chunks)
+
 
 def pxform_convert(pxform):
-	"""	Convert a spice-generated rotation matrix (pxform) to the format required by trimesh
-
-	Parameters
-	----------
-	pxform : array_like
-		the spice-generated rotation matrix
-	Returns
-	-------
-	result : array_like
-		the rotation matrix in the format required by trimesh
-
-
-	"""
-	pxform = np.array([pxform[0],pxform[1],pxform[2]], dtype = dFloat)
-
-	p = np.append(pxform,[[0,0,0]],0)
-
-	mv = np.asarray(np.random.random(), dtype = dFloat)
-	p = np.append(p,[[0],[0],[0],[0]], 1)
-	return p
+    """	Convert a spice-generated rotation matrix (pxform) to the format required by trimesh
+
+	Parameters
+	----------
+	pxform : array_like
+		the spice-generated rotation matrix
+	Returns
+	-------
+	result : array_like
+		the rotation matrix in the format required by trimesh
+
+
+	"""
+    pxform = np.array([pxform[0], pxform[1], pxform[2]], dtype=dFloat)
+
+    p = np.append(pxform, [[0, 0, 0]], 0)
+
+    mv = np.asarray(np.random.random(), dtype=dFloat)
+    p = np.append(p, [[0], [0], [0], [0]], 1)
+    return p
 
 
 def block_normalize(V):
-	"""Get the unit vectors associated to a block of vectors of shape (N,3)
-
-	Parameters
-	----------
-	V : array_like (N,3)
-		the array of vectors to normalize
-	Returns
-	-------
-	result : array_like (N,3)
-		the normalized vectors
-	"""
-
-	if V.ndim > 1:
-		return  V / np.linalg.norm(V, axis = 1).reshape(len(V), 1)
-	else:
-		return V / np.linalg.norm(V)
-
-
-def block_dot(a,b):
-	"""Perform block dot product between two arrays of shape (N,m), (N,m)
-
-	Parameters
-	----------
-	a, b :  np.array (N,m)
-		the arrays to dot product
-
-	Returns
-	-------
-	result : np.array (N,)
-		the dot product of the two arrays
-	"""
-
-	return np.sum(a*b, axis = 1)
-
-
-def pixel_plane(d0, lon, lat, width = 1, height = 1, ray_spacing = .1):
-	""""Generate a pixel array for raytracing ad defined in Li et al., 2018
-	This is the "fully exposed version" to explicitly show the algorithm.
-
-	Parameters
-	----------
-	d0 : float
-		Distance of the pixel array from the center (in meters)
-	lat : float
-		Latitude of the pixel array center (in rad)
-	lon : float
-		Longitude of the pixel array center (in rad)
-	width : float
-		The width of the plane(in meters). Default = 1
-	height : float
-		the height of the plane(in meters). Default = 1
-	ray_spacing : float
-		the spacing of the rays (in meters). Default = 0.1
-
-	Returns
-	-------
-	locs: np.array (N,3)
-		Pixel locations as a numpy array
-	dirs: np.array (N,3)
-		the ray directions as a numpy array
-	"""
-
-
-
-	w2 = width/2
-	h2 = height/2
-	# Build the direction vector 
-	x0 = np.array([-d0*np.cos(lon)*np.cos(lat), -d0*np.sin(lon)*np.cos(lat), -d0*np.sin(lat)])
-
-	# Build the transformation matrix
-	R1 = np.array( [[np.cos(lon), -np.sin(lon), 0],
-					[np.sin(lon), np.cos(lon), 0],
-					[0,0,1]]
-		)
-	R2 = np.array([[np.cos(-lat), 0, np.sin(-lat)],
-					[0,1,0],
-					[-np.sin(-lat), 0, np.cos(-lat)]])
-	R = R1@R2
-
-
-	# Build the pixel matrix
-	basic_coords = np.zeros(((int(width/ray_spacing)+1)* (int(height/ray_spacing)+1), 3))
-	basic_dirs = np.zeros_like(basic_coords)
-	counter = 0	
-	for i, w in enumerate(np.linspace(-w2, w2, num = int(width/ray_spacing)+1 )):
-	 	for j, h in enumerate(np.linspace(-h2, h2, num = int(height/ray_spacing)+1)):
-	 		basic_coords[counter, :] = R@np.array([0, w, h]) - x0
-	 		basic_dirs[counter, :] = x0/np.linalg.norm(x0)
-	 		counter += 1
-
-
-	# Return the output in the shape required by trimesh
-	return basic_coords, basic_dirs
-
-
-
-
-
-@jit(nopython = True)
+    """Get the unit vectors associated to a block of vectors of shape (N,3)
+
+	Parameters
+	----------
+	V : array_like (N,3)
+		the array of vectors to normalize
+	Returns
+	-------
+	result : array_like (N,3)
+		the normalized vectors
+	"""
+
+    if V.ndim > 1:
+        return V / np.linalg.norm(V, axis=1).reshape(len(V), 1)
+    else:
+        return V / np.linalg.norm(V)
+
+
+def block_dot(a, b):
+    """Perform block dot product between two arrays of shape (N,m), (N,m)
+
+	Parameters
+	----------
+	a, b :  np.array (N,m)
+		the arrays to dot product
+
+	Returns
+	-------
+	result : np.array (N,)
+		the dot product of the two arrays
+	"""
+
+    return np.sum(a * b, axis=1)
+
+
+def pixel_plane(d0, lon, lat, width=1, height=1, ray_spacing=.1):
+    """"Generate a pixel array for raytracing ad defined in Li et al., 2018
+	This is the "fully exposed version" to explicitly show the algorithm.
+
+	Parameters
+	----------
+	d0 : float
+		Distance of the pixel array from the center (in meters)
+	lat : float
+		Latitude of the pixel array center (in rad)
+	lon : float
+		Longitude of the pixel array center (in rad)
+	width : float
+		The width of the plane(in meters). Default = 1
+	height : float
+		the height of the plane(in meters). Default = 1
+	ray_spacing : float
+		the spacing of the rays (in meters). Default = 0.1
+
+	Returns
+	-------
+	locs: np.array (N,3)
+		Pixel locations as a numpy array
+	dirs: np.array (N,3)
+		the ray directions as a numpy array
+	"""
+
+    w2 = width / 2
+    h2 = height / 2
+    # Build the direction vector
+    x0 = np.array([-d0 * np.cos(lon) * np.cos(lat), -d0 * np.sin(lon) * np.cos(lat), -d0 * np.sin(lat)])
+
+    # Build the transformation matrix
+    R1 = np.array([[np.cos(lon), -np.sin(lon), 0],
+                   [np.sin(lon), np.cos(lon), 0],
+                   [0, 0, 1]]
+                  )
+    R2 = np.array([[np.cos(-lat), 0, np.sin(-lat)],
+                   [0, 1, 0],
+                   [-np.sin(-lat), 0, np.cos(-lat)]])
+    R = R1 @ R2
+
+    # Build the pixel matrix
+    basic_coords = np.zeros(((int(width / ray_spacing) + 1) * (int(height / ray_spacing) + 1), 3))
+    basic_dirs = np.zeros_like(basic_coords)
+    counter = 0
+    for i, w in enumerate(np.linspace(-w2, w2, num=int(width / ray_spacing) + 1)):
+        for j, h in enumerate(np.linspace(-h2, h2, num=int(height / ray_spacing) + 1)):
+            basic_coords[counter, :] = R @ np.array([0, w, h]) - x0
+            basic_dirs[counter, :] = x0 / np.linalg.norm(x0)
+            counter += 1
+
+    # Return the output in the shape required by trimesh
+    return basic_coords, basic_dirs
+
+
+@jit(nopython=True)
 def fast_vector_build(linsp1, linsp2, dim1, dim2):
-	"""Build the pixel array using numba's jit vectorization
-
-	Parameters
-	----------
-	linsp1 : np.array (N,)
-		the first linspace
-	linsp2 : np.array (N,)
-		the second linspace
-	dim1 : int
-		the first dimension of the pixel array
-	dim2 : int
-		the second dimension of the pixel array
-	Returns
-	-------
-	result : np.array (N,3)
-		the pixel array
-	"""
-	basic_coords = np.zeros((dim1*dim2, 3))
-	counter = 0
-
-	for w in linsp1:
-	 	for h in linsp2:
-	 		basic_coords[counter, :] = [0, w, h]
-	 		counter += 1
-	return basic_coords	
-
-
-
-
-
-def pixel_plane_opt(d0, lon, lat, width = 1, height = 1, ray_spacing = .1, packets = 1):
-	""""Generate a pixel array for raytracing ad defined in Li et al., 2018
-	This is the "optimized version". To explicitly see the algorithm refer to the function definition
-	without _opt extension.
-
-	Parameters
-	----------
-	d0 : float
-		Distance of the pixel array from the center (in meters)
-	lat : float
-		Latitude of the pixel array center (in rad)
-	lon : float
-		Longitude of the pixel array center (in rad)
-	width : float
-		The width of the plane(in meters). Default = 1
-	height : float
-		the height of the plane(in meters). Default = 1
-	ray_spacing : float
-		the spacing of the rays (in meters). Default = 0.1
-	packets : int
-		the number of 'ray packets' to return. This is implemented to avoid the segmentation
-		fault triggered by the raytracer when the number of rays is too high
-
-	Returns
-	-------
-	locs: np.array (n_rays,3)
-		Pixel locations as a numpy array
-	dirs: np.array (n_rays,3)
-		the ray directions as a numpy array
-	"""
-
-
-
-	w2 = width/2
-	h2 = height/2
-	# Build the direction vector 
-	x0 = np.array([-d0*np.cos(lon)*np.cos(lat), -d0*np.sin(lon)*np.cos(lat), -d0*np.sin(lat)])
-	x0_unit = x0/np.linalg.norm(x0)
-	# Build the transformation matrix
-	R1 = np.array( [[np.cos(lon), -np.sin(lon), 0],
-					[np.sin(lon), np.cos(lon), 0],
-					[0,0,1]]
-		)
-	R2 = np.array([[np.cos(-lat), 0, np.sin(-lat)],
-					[0,1,0],
-					[-np.sin(-lat), 0, np.cos(-lat)]])
-	R = R1@R2
-
-
-	# Build the pixel matrix
-	
-	dim1 = int(width/ray_spacing)+1
-	dim2 = int(height/ray_spacing)+1
-	basic_coords = np.zeros((dim1*dim2, 3))
-	basic_dirs = np.full(basic_coords.shape, x0_unit)
-
-	linsp1 = np.linspace(-w2, w2, num = dim1 )
-	linsp2 = np.linspace(-h2, h2, num = dim2)
-
-
-	basic_coords = fast_vector_build(linsp1, linsp2, dim1, dim2)
-
-	basic_coords = np.dot(np.array(basic_coords), R.T)
-	basic_coords -= x0
-
-
-	# Return the output in the shape required by trimesh
-
-	if not packets == 1:	
-		basic_coords = np.array_split(basic_coords, packets)
-		basic_dirs = np.array_split(basic_dirs, packets)
-
-	return basic_coords, basic_dirs
+    """Build the pixel array using numba's jit vectorization
+
+	Parameters
+	----------
+	linsp1 : np.array (N,)
+		the first linspace
+	linsp2 : np.array (N,)
+		the second linspace
+	dim1 : int
+		the first dimension of the pixel array
+	dim2 : int
+		the second dimension of the pixel array
+	Returns
+	-------
+	result : np.array (N,3)
+		the pixel array
+	"""
+    basic_coords = np.zeros((dim1 * dim2, 3))
+    counter = 0
+
+    for w in linsp1:
+        for h in linsp2:
+            basic_coords[counter, :] = [0, w, h]
+            counter += 1
+    return basic_coords
+
+
+def pixel_plane_opt(d0, lon, lat, width=1, height=1, ray_spacing=.1, packets=1):
+    """"Generate a pixel array for raytracing ad defined in Li et al., 2018
+	This is the "optimized version". To explicitly see the algorithm refer to the function definition
+	without _opt extension.
+
+	Parameters
+	----------
+	d0 : float
+		Distance of the pixel array from the center (in meters)
+	lat : float
+		Latitude of the pixel array center (in rad)
+	lon : float
+		Longitude of the pixel array center (in rad)
+	width : float
+		The width of the plane(in meters). Default = 1
+	height : float
+		the height of the plane(in meters). Default = 1
+	ray_spacing : float
+		the spacing of the rays (in meters). Default = 0.1
+	packets : int
+		the number of 'ray packets' to return. This is implemented to avoid the segmentation
+		fault triggered by the raytracer when the number of rays is too high
+
+	Returns
+	-------
+	locs: np.array (n_rays,3)
+		Pixel locations as a numpy array
+	dirs: np.array (n_rays,3)
+		the ray directions as a numpy array
+	"""
+
+    w2 = width / 2
+    h2 = height / 2
+    # Build the direction vector
+    x0 = np.array([-d0 * np.cos(lon) * np.cos(lat), -d0 * np.sin(lon) * np.cos(lat), -d0 * np.sin(lat)])
+    x0_unit = x0 / np.linalg.norm(x0)
+    # Build the transformation matrix
+    R1 = np.array([[np.cos(lon), -np.sin(lon), 0],
+                   [np.sin(lon), np.cos(lon), 0],
+                   [0, 0, 1]]
+                  )
+    R2 = np.array([[np.cos(-lat), 0, np.sin(-lat)],
+                   [0, 1, 0],
+                   [-np.sin(-lat), 0, np.cos(-lat)]])
+    R = R1 @ R2
+
+    # Build the pixel matrix
+
+    dim1 = int(width / ray_spacing) + 1
+    dim2 = int(height / ray_spacing) + 1
+    basic_coords = np.zeros((dim1 * dim2, 3))
+    basic_dirs = np.full(basic_coords.shape, x0_unit)
+
+    linsp1 = np.linspace(-w2, w2, num=dim1)
+    linsp2 = np.linspace(-h2, h2, num=dim2)
+
+    basic_coords = fast_vector_build(linsp1, linsp2, dim1, dim2)
+
+    basic_coords = np.dot(np.array(basic_coords), R.T)
+    basic_coords -= x0
+
+    # Return the output in the shape required by trimesh
+
+    if not packets == 1:
+        basic_coords = np.array_split(basic_coords, packets)
+        basic_dirs = np.array_split(basic_dirs, packets)
+
+    return basic_coords, basic_dirs
+
 
 def reflected(incoming, normal):
-	"""Compute the reflected unit vector given the incoming and the normal
-	Numpy vectorized version of 'reflected'
-	This function uses np.einsum to compute the dot product between the incoming and the normal for
-	improved performance
-
-	Parameters
-	----------
-	incoming : np.array (n_rays,3)
-		the incoming rays
-	normal : np.array (n_rays,3)
-		the surface normals associated to each incoming ray
-	Returns
-	-------
-	reflected : np.array (n_rays,3)
-		the reflected rays
-	"""
-
-	return incoming - 2*np.multiply(normal.T,np.einsum('ij,ij->i',incoming, normal)).T
-
-@jit(nopython = True)
+    """Compute the reflected unit vector given the incoming and the normal
+	Numpy vectorized version of 'reflected'
+	This function uses np.einsum to compute the dot product between the incoming and the normal for
+	improved performance
+
+	Parameters
+	----------
+	incoming : np.array (n_rays,3)
+		the incoming rays
+	normal : np.array (n_rays,3)
+		the surface normals associated to each incoming ray
+	Returns
+	-------
+	reflected : np.array (n_rays,3)
+		the reflected rays
+	"""
+
+    return incoming - 2 * np.multiply(normal.T, np.einsum('ij,ij->i', incoming, normal)).T
+
+
+@jit(nopython=True)
 def get_orthogonal(v):
-	"""Get a unit vector orthogonal to v
-
-	Parameters
-	----------
-	v : np.array (3,)
-		the vector to which the orthogonal is required
-	Returns
-	-------
-	x : np.array (3,)
-		the orthogonal vector
-	"""
-
-
-	x = np.random.random(3)
-	x -= x.dot(v)*v
-	x  = x/ np.linalg.norm(x)
-
-	return x
-
-@jit(nopython = True)
-def sample_lambert_dist(normal, num = 100):
-	"""Generate a cloud of vectors following the Lambert cosine distribution
-
-	Parameters
-	----------
-	normal : np.array (3,)
-		the normal vector to the face
-	num : int
-		the number of samples required
-	Returns
-	-------
-	v : np.array (num, 3)
-		array of the sampled vectors
-	"""
-
-	theta = np.arccos(np.sqrt(np.random.random(num)))
-	cos_theta = np.cos(theta)
-	sin_theta = np.sin(theta)
-	psi = np.random.random(num)*2*np.pi
-
-	a = sin_theta*np.cos(psi)
-	b = sin_theta*np.sin(psi)
-	c = cos_theta
-
-	t1 = get_orthogonal(normal)
-	t2 = np.cross( normal , t1)
-
-
-	v =np.zeros((num, 3))
-	for i in range(num):
-		v[i] = a[i]*t1 + b[i]*t2 + c[i]*normal
-	return v
+    """Get a unit vector orthogonal to v
+
+	Parameters
+	----------
+	v : np.array (3,)
+		the vector to which the orthogonal is required
+	Returns
+	-------
+	x : np.array (3,)
+		the orthogonal vector
+	"""
+    x = np.random.random(3)
+    x -= x.dot(v) * v
+    x = x / np.linalg.norm(x)
+
+    return x
+
+
+@jit(nopython=True)
+def sample_lambert_dist(normal, num=100):
+    """Generate a cloud of vectors following the Lambert cosine distribution
+
+	Parameters
+	----------
+	normal : np.array (3,)
+		the normal vector to the face
+	num : int
+		the number of samples required
+	Returns
+	-------
+	v : np.array (num, 3)
+		array of the sampled vectors
+	"""
+
+    theta = np.arccos(np.sqrt(np.random.random(num)))
+    cos_theta = np.cos(theta)
+    sin_theta = np.sin(theta)
+    psi = np.random.random(num) * 2 * np.pi
+
+    a = sin_theta * np.cos(psi)
+    b = sin_theta * np.sin(psi)
+    c = cos_theta
+
+    t1 = get_orthogonal(normal)
+    t2 = np.cross(normal, t1)
+
+    v = np.zeros((num, 3))
+    for i in range(num):
+        v[i] = a[i] * t1 + b[i] * t2 + c[i] * normal
+    return v
+
 
 def _core_diffuse(normals, diffuse_directions, num):
-
-	for i,n in enumerate(normals):
-		diff_dirs = sample_lambert_dist(n, num = num)	
-		
-		diffuse_directions[i*num: (i+1)*num] = diff_dirs 
-	return diffuse_directions
-
-
-
-
-def diffuse(normals, num = 10):
-	"""Compute num diffuse reflection directions sampling a lambert cosine distribution
-	
-	Parameters
-	----------
-	normals : np.array (n_rays,3)
-		the unit vectors normal to the surface
-	num : int
-		the number of samples required for each normal vectror
-	Returns
-	-------
-	diffuse_directions : np.array (n_rays*num,3)
-		the sampled directions
-	"""
-
-
-	diffuse_directions = np.repeat(normals, num, axis = 0)*0.0  
-
-	for i,n in enumerate(normals):
-		diff_dirs = sample_lambert_dist(n, num = num)	
-		
-		diffuse_directions[i*num: (i+1)*num] = diff_dirs 
-
-	return diffuse_directions
-
-	#return _core_diffuse(normals, diffuse_directions, num)
-
-def compute_secondary_bounce(location, index_tri, mesh_obj, ray_directions, index_ray, diffusion = False, num_diffuse = None):
-	"""Prepare the quantities required for iterating the raytracer
-
-	Parameters
-	----------
-	location : np.array (n_rays,3)
-		the location of the intersection points
-	index_tri : np.array (n_rays,)
-		the indexes of the faces  intersected by the rays
-	mesh_obj : trimesh.Trimesh
-		the mesh object
-	ray_directions : np.array (n_rays,3)
-		the directions of the incoming rays
-	index_ray : np.array (n_rays,)
-		the indexes of the rays that effectively intersected the n faces
-	diffusion : bool
-		boolean flag to select wether to compute the secondary diffusion rays (Default: False)
-	num_diffuse : None or int
-		number of samples for the diffusion computation (Default: None)
-
-	Returns
-	-------
-	location : np.array (n_rays,3)
-		same as location in input
-	reflect_dirs : np.array (n_rays,3)
-		the specularly reflected directions of the rays
-	diffuse_dirs np.array (n_rays*num_diffuse, 3) or -1
-		(if requested) the direction of the diffused rays
-	"""
-
-	reflect_dirs = np.zeros_like(location)
-	normals = mesh_obj.face_normals
-
-
-
-	reflect_dirs = reflected(ray_directions[index_ray], normals[index_tri])
-
-	if diffusion: 
-		diffuse_dirs = diffuse(normals[index_tri], num = num_diffuse)
-	
-	else:
-		diffuse_dirs = -1  # Dummy variable for return values management
-	
-	return location, reflect_dirs, diffuse_dirs
+    for i, n in enumerate(normals):
+        diff_dirs = sample_lambert_dist(n, num=num)
+
+        diffuse_directions[i * num: (i + 1) * num] = diff_dirs
+    return diffuse_directions
+
+
+def diffuse(normals, num=10):
+    """Compute num diffuse reflection directions sampling a lambert cosine distribution
+	
+	Parameters
+	----------
+	normals : np.array (n_rays,3)
+		the unit vectors normal to the surface
+	num : int
+		the number of samples required for each normal vectror
+	Returns
+	-------
+	diffuse_directions : np.array (n_rays*num,3)
+		the sampled directions
+	"""
+
+    diffuse_directions = np.repeat(normals, num, axis=0) * 0.0
+
+    for i, n in enumerate(normals):
+        diff_dirs = sample_lambert_dist(n, num=num)
+
+        diffuse_directions[i * num: (i + 1) * num] = diff_dirs
+
+    return diffuse_directions
+
+
+# return _core_diffuse(normals, diffuse_directions, num)
+
+def compute_secondary_bounce(location, index_tri, mesh_obj, ray_directions, index_ray, diffusion=False,
+                             num_diffuse=None):
+    """Prepare the quantities required for iterating the raytracer
+
+	Parameters
+	----------
+	location : np.array (n_rays,3)
+		the location of the intersection points
+	index_tri : np.array (n_rays,)
+		the indexes of the faces  intersected by the rays
+	mesh_obj : trimesh.Trimesh
+		the mesh object
+	ray_directions : np.array (n_rays,3)
+		the directions of the incoming rays
+	index_ray : np.array (n_rays,)
+		the indexes of the rays that effectively intersected the n faces
+	diffusion : bool
+		boolean flag to select wether to compute the secondary diffusion rays (Default: False)
+	num_diffuse : None or int
+		number of samples for the diffusion computation (Default: None)
+
+	Returns
+	-------
+	location : np.array (n_rays,3)
+		same as location in input
+	reflect_dirs : np.array (n_rays,3)
+		the specularly reflected directions of the rays
+	diffuse_dirs np.array (n_rays*num_diffuse, 3) or -1
+		(if requested) the direction of the diffused rays
+	"""
+    reflect_dirs = np.zeros_like(location)
+    normals = mesh_obj.face_normals
+
+    reflect_dirs = reflected(ray_directions[index_ray], normals[index_tri])
+
+    if diffusion:
+        diffuse_dirs = diffuse(normals[index_tri], num=num_diffuse)
+
+    else:
+        diffuse_dirs = -1  # Dummy variable for return values management
+
+    return location, reflect_dirs, diffuse_dirs
 
 
 ####################################################################################################
 # Saving utilities
 
-def save_for_visualization(outputFilePath, mesh, ray_origins, ray_directions, location, index_tri, diffusion_pack ):
-	"""Save a pickled dictionary useful for visualization scripts (see visual_utils)
-
-	Parameters
-	----------
-	outputFilePath : str
-		output file for saving (should end with .pkl)
-	mesh : trimesh.Trimesh
-		mesh object
-	ray_origins : np.array (bounce_number, n_rays,3)
-		output of the raytracer
-	ray_directions : np.array (bounce_number, n_rays,3)
-		output of the raytracer
-	location : np.array (bounce_number, n_rays,3)
-		locations of intersection points
-	index_tri : np.array (bounce_number, n_rays,)
-		indexes of intersected triangles
-	diffusion_pack : list
-		output of the raytracer with the same name
-
-	Returns
-	-------
-	None
-	"""
-
-	outdict = {'mesh': mesh, 'ray_origins': ray_origins, 'ray_directions': ray_directions, 'locations': location, 'index_tri': index_tri, 'diffusion_pack': diffusion_pack}
-
-	with open(outputFilePath, 'wb') as f:
-		pkl.dump(outdict, f, protocol = 4)
-
-
-
-def _exportEXAC(satelliteID, data,tstep, startTime, endTime, outFileName):
-	"""
+def save_for_visualization(outputFilePath, mesh, ray_origins, ray_directions, location, index_tri, diffusion_pack):
+    """Save a pickled dictionary useful for visualization scripts (see visual_utils)
+
+	Parameters
+	----------
+	outputFilePath : str
+		output file for saving (should end with .pkl)
+	mesh : trimesh.Trimesh
+		mesh object
+	ray_origins : np.array (bounce_number, n_rays,3)
+		output of the raytracer
+	ray_directions : np.array (bounce_number, n_rays,3)
+		output of the raytracer
+	location : np.array (bounce_number, n_rays,3)
+		locations of intersection points
+	index_tri : np.array (bounce_number, n_rays,)
+		indexes of intersected triangles
+	diffusion_pack : list
+		output of the raytracer with the same name
+
+	Returns
+	-------
+	None
+	"""
+    outdict = {'mesh': mesh, 'ray_origins': ray_origins, 'ray_directions': ray_directions, 'locations': location,
+               'index_tri': index_tri, 'diffusion_pack': diffusion_pack}
+
+    with open(outputFilePath, 'wb') as f:
+        pkl.dump(outdict, f, protocol=4)
+
+
+def exportEXAC(satelliteID, data, tstep, startTime, endTime, outFileName):
+    """
 	GEODYN-EXAC file exporter
 	Parameters:
 	satelliteID: [int] satellite identifier
@@ -508,30 +488,33 @@
 	endTime: [datetime.datetime] end time of data
 	outFileName: [str] name of output file
 	"""
-	from scipy.io import FortranFile
-	import datetime
-
-	satid = satelliteID
-	date0 = startTime
-	date1 = endTime
-	dt = tstep
-	deltatime = datetime.timedelta(seconds = dt)
-	outfile = FortranFile(outFileName, 'w')
-	
-	# General Header
-	masterhdr = np.array([-6666666.0, 1, 1, 0, 0, 0, 0, 0, 0])
-	outfile.write_record(masterhdr)
-
-	# Satellite specific header
-	sathdr=np.array([-7777777.0, 1, satid, dt, float(date0.strftime('%Y%m%d%H%M%S')[2:]), float(date0.strftime('%f')), float(date1.strftime('%Y%m%d%H%M%S')[2:]), float(date1.strftime('%f')), 0])
-	outfile.write_record(sathdr)
-
-	# Data records
-	date = date0-deltatime
-	for d_elem in data:
-		date = date + deltatime
-		datarec = np.array([float(date.strftime('%Y%m%d%H%M%S')[2:]), float(date.strftime('%f')), d_elem[0], d_elem[1], d_elem[2], 0, 0, 0, 0])
-		outfile.write_record(datarec)
+    from scipy.io import FortranFile
+    import datetime
+
+    satid = satelliteID
+    date0 = startTime
+    date1 = endTime
+    dt = tstep
+    deltatime = datetime.timedelta(seconds=dt)
+    outfile = FortranFile(outFileName, 'w')
+
+    # General Header
+    masterhdr = np.array([-6666666.0, 1, 1, 0, 0, 0, 0, 0, 0])
+    outfile.write_record(masterhdr)
+
+    # Satellite specific header
+    sathdr = np.array([-7777777.0, 1, satid, dt, float(date0.strftime('%Y%m%d%H%M%S')[2:]), float(date0.strftime('%f')),
+                       float(date1.strftime('%Y%m%d%H%M%S')[2:]), float(date1.strftime('%f')), 0])
+    outfile.write_record(sathdr)
+
+    # Data records
+    date = date0 - deltatime
+    for d_elem in data:
+        date = date + deltatime
+        datarec = np.array(
+            [float(date.strftime('%Y%m%d%H%M%S')[2:]), float(date.strftime('%f')), d_elem[0], d_elem[1], d_elem[2], 0,
+             0, 0, 0])
+        outfile.write_record(datarec)
 
 
 #####################################################################################################
@@ -539,223 +522,147 @@
 # (Provided by Sam Potter)
 
 def Embree3_init_geometry(mesh_obj):
-	""" NOTE all the embree 3 utilities (the python wrappers) have been developed by Sam Potter
-	(https://github.com/sampotter/python-embree)
-
+    """
 	Perform initial task for geometry initialization for the Embree3 kernel
-	Parameters
-	----------
-	mesh_obj : trimesh.Trimesh
-		the mesh object provided via trimesh
-
-
-	Returns
-	-------
-	scene : embree.Scene
-	context : embree.Context
-	V : np.array (n_vertices, 3)
-	F : np.array (n_faces, 3)
+	Parameters:
+	mesh_obj: the mesh object provided via trimesh
+
+	Returns:
+	scene: embree.Scene object
+	context: embree.Context object
+	V:  mesh vertices
+	F: mesh faces
 	"""
-	V = np.array(mesh_obj.vertices, dtype=np.float64)
-	F = np.array(mesh_obj.faces, dtype=np.int64)
-
-	P = get_centroids(V, F)
-	N, A = get_surface_normals_and_face_areas(V, F)
-
-	device = embree.Device()
-	scene = TrimeshShapeModel(V,F,N=N, A=A).get_scene()
-	
-		
-	context = embree.IntersectContext()
-
-	return scene, context, V, F
+    V = np.array(mesh_obj.vertices, dtype=np.float64)
+    F = np.array(mesh_obj.faces, dtype=np.int64)
+
+    # P = get_centroids(V, F)
+    N, A = get_surface_normals_and_face_areas(V, F)
+
+    return EmbreeTrimeshShapeModel(V, F, N=N, A=A)
+
 
 def Embree3_init_rayhit(ray_origins, ray_directions):
-	"""Initialize the rayhit object of Embree3
-
-	Parameters
-	----------
-	ray_origins: np.array (N,3)
-		ray_origins
-	ray_directions: np.array (N,3)
-		ray_directions
-
-	Returns
-	-------
-	rayhit: embree.rayhit
-		the initialized embree.rayhit object
+    """
+	Initialize the rayhit object of Embree3
+
+	Parameters:
+	ray_origins: [np.array (N,3)]  ray_origins
+	ray_directions: [np.array (N,3)]  ray_directions
+
+	Returns: 
+	rayhit: the initialized embree.rayhit object
 
 	"""
-	nb = np.shape(ray_origins)[0] # Number of tracked rays
-	rayhit = embree.RayHit1M(nb)
-
-	# Initialize the ray structure
-	#rayhit.tnear[:] = 0.001 #Avoid numerical problems
-	rayhit.tnear[:] = 0.00 #Avoid numerical problems
-	rayhit.tfar[:] = np.inf
-	rayhit.prim_id[:] = embree.INVALID_GEOMETRY_ID
-	rayhit.geom_id[:] = embree.INVALID_GEOMETRY_ID
-	rayhit.org[:] = ray_origins
-	rayhit.dir[:] = ray_directions
-
-	return rayhit
+    nb = np.shape(ray_origins)[0]  # Number of tracked rays
+    rayhit = embree.RayHit1M(nb)
+
+    # Initialize the ray structure
+    # rayhit.tnear[:] = 0.001 #Avoid numerical problems
+    rayhit.tnear[:] = 0.00  # Avoid numerical problems
+    rayhit.tfar[:] = np.inf
+    rayhit.prim_id[:] = embree.INVALID_GEOMETRY_ID
+    rayhit.geom_id[:] = embree.INVALID_GEOMETRY_ID
+    rayhit.org[:] = ray_origins
+    rayhit.dir[:] = ray_directions
+
+    return rayhit
+
 
 def Embree3_dump_solution(rayhit, V, F):
-	"""Process the output of the embree ray intersector kernel
-
-	Parameters
-	----------
-	rayhit : embree.rayhit
-	V : np.array (n_vertices, 3)
-		vertices of the mesh
-	F : np.array (n_faces, 3)
-		faces of the mesh
-
-	Returns
-	-------
-	hist : np.array (n_vertices, 3)
-	nhits : int
-		number of hits
-	idh : np.array (nhits,)
-		indexes of hitting rays
-	Ph : np.array (nhits, 3)
-		hit points on the mesh
+    """
+	Process the output of the embree ray intersector kernel
+
+	Parameters: 
+	rayhit: embree.rayhit object
+	V: vertices
+	F: faces
+
+	Returns:
+	hits: indexes of hit faces
+	nhits: number of hits
+	idh: indexes of hitting rays
+	Ph: hit points on the mesh
+
 	"""
-	ishit=rayhit.prim_id!=embree.INVALID_GEOMETRY_ID
-	idh=np.nonzero(ishit)[0]
-	hits=rayhit.prim_id[idh]
-	nhits=hits.size
-
-	if nhits>0:
-		p = V[F[hits]]
-		v1=p[:,0]
-		v2=p[:,1]
-		v3=p[:,2]
-		u=rayhit.uv[idh,0]
-		v=rayhit.uv[idh,1]
-		Ph = v1 + (v2-v1)*u[:,None] + (v3-v1)*v[:,None]
-
-		return hits, nhits, idh, Ph
-
-	else:
-		return -1, -1, -1, -1
-		
-
-
+    ishit = rayhit.prim_id != embree.INVALID_GEOMETRY_ID
+    idh = np.nonzero(ishit)[0]
+    hits = rayhit.prim_id[idh]
+    nhits = hits.size
+
+    if nhits > 0:
+        p = V[F[hits]]
+        v1 = p[:, 0]
+        v2 = p[:, 1]
+        v3 = p[:, 2]
+        u = rayhit.uv[idh, 0]
+        v = rayhit.uv[idh, 1]
+        Ph = v1 + (v2 - v1) * u[:, None] + (v3 - v1) * v[:, None]
+
+        return hits, nhits, idh, Ph
+
+    else:
+        return -1, -1, -1, -1
+
+# Define utils specific to CGAL implementation
+# (from python-flux)
+
+def cgal_init_geometry(mesh_obj):
+    """
+	Perform initial task for geometry initialization for the Embree3 kernel
+	Parameters:
+	mesh_obj: the mesh object provided via trimesh
+
+	Returns:
+	CGALTrimeshShapeModel: TrimeshShapeModel
+	"""
+    V = np.array(mesh_obj.vertices, dtype=np.float64)
+    F = np.array(mesh_obj.faces, dtype=np.int64)
+
+    N, A = get_surface_normals_and_face_areas(V, F)
+
+    return CgalTrimeshShapeModel(V, F, N=N, A=A)
+
+
+######################### from python-flux.src.flux.shape.py
 
 def get_centroids(V, F):
-	"""Given `V` and `F`, return the centroids of the faces in `F`.
-	Parameters
-	----------
-	V : np.array (n_vertices, 3)
-		vertices of the mesh
-	F : np.array (n_faces, 3)
-		faces of the mesh
-	Returns
-	-------
-	P : np.array (n_faces, 3)
-		centroids of the faces
-
-	"""
-	return V[F].mean(axis=1)
- 
+    return V[F].mean(axis=1)
+
+
 def get_cross_products(V, F):
-	"""Given `V` and `F`, return the cross products of the faces in `F`.
-	Parameters
-	----------
-	V : np.array (n_vertices, 3)
-		vertices of the mesh
-	F : np.array (n_faces, 3)
-		faces of the mesh
-	Returns
-	-------
-	C : np.array (n_faces, 3)
-		cross products of the faces
-	"""
-	V0 = V[F][:, 0, :]
-	C = np.cross(V[F][:, 1, :] - V0, V[F][:, 2, :] - V0)
-	return C
- 
- 
+    V0 = V[F][:, 0, :]
+    C = np.cross(V[F][:, 1, :] - V0, V[F][:, 2, :] - V0)
+    return C
+
+
 def get_face_areas(V, F):
-	"""Given `V` and `F`, return the areas of the faces in `F`.
-	Parameters
-	----------
-	V : np.array (n_vertices, 3)
-		vertices of the mesh
-	F : np.array (n_faces, 3)
-		faces of the mesh
-	Returns
-	-------
-	A : np.array (n_faces,)
-		areas of the faces
-	"""
-
-	C = get_cross_products(V, F)
-	C_norms = np.sqrt(np.sum(C**2, axis=1))
-	A = C_norms/2
-	return A
- 
- 
+    C = get_cross_products(V, F)
+    C_norms = np.sqrt(np.sum(C ** 2, axis=1))
+    A = C_norms / 2
+    return A
+
+
 def get_surface_normals(V, F):
-	"""Given `V` and `F`, return the surface normals of the faces in `F`.
-	Parameters
-	----------
-	V : np.array (n_vertices, 3)
-		vertices of the mesh
-	F : np.array (n_faces, 3)
-		faces of the mesh
-	Returns
-	-------
-	N : np.array (n_faces, 3)
-		surface normals of the faces
-	"""
-
-	C = get_cross_products(V, F)
-	C_norms = np.sqrt(np.sum(C**2, axis=1))
-	N = C/C_norms.reshape(C.shape[0], 1)
-	return N
+    C = get_cross_products(V, F)
+    C_norms = np.sqrt(np.sum(C ** 2, axis=1))
+    N = C / C_norms.reshape(C.shape[0], 1)
+    return N
 
 
 def get_surface_normals_and_face_areas(V, F):
-	"""Given `V` and `F`, return the surface normals and areas of the faces in `F`.
-	Parameters
-	----------
-	V : np.array (n_vertices, 3)
-		vertices of the mesh
-	F : np.array (n_faces, 3)
-		faces of the mesh
-	Returns
-	-------
-	N : np.array (n_faces, 3)
-		surface normals of the faces
-	A : np.array (n_faces,)
-		areas of the faces
-	"""
-
-	C = get_cross_products(V, F)
-	C_norms = np.sqrt(np.sum(C**2, axis=1))
-	N = C/C_norms.reshape(C.shape[0], 1)
-	A = C_norms/2
-	return N, A
-#def get_surface_normals_and_face_areas(V, F):
-	# C = get_cross_products(V, F)
-	# C_norms = np.sqrt(np.sum(C**2, axis=1))
-	# N = C/C_norms.reshape(C.shape[0], 1)
-	# A = C_norms/2
-	# return N, A
-	#return N, A
-
-
-
-
+    C = get_cross_products(V, F)
+    C_norms = np.sqrt(np.sum(C ** 2, axis=1))
+    N = C / C_norms.reshape(C.shape[0], 1)
+    A = C_norms / 2
+    return N, A
 
 
 class ShapeModel(ABC):
-	pass
-
-
-class TrimeshShapeModel_temp(ShapeModel):
+    pass
+
+
+class TrimeshShapeModel(ShapeModel):
     """A shape model consisting of a single triangle mesh."""
 
     def __init__(self, V, F, N=None, P=None, A=None):
@@ -763,6 +670,7 @@
         the way vertices or faces are stored when building the shape
         model except that V[F] yields the faces of the mesh. Vertices
         may be repeated or not.
+
         Parameters
         ----------
         V : array_like
@@ -784,901 +692,6 @@
         A : array_like, optional
             An array of shape (num_faces,) containing the triangle areas. Can
             be optionally passed to avoid recomputing.
-        """
-
-        self.dtype = V.dtype
-
-        self.V = V
-        self.F = F
-
-        if N is None and A is None:
-            N, A = get_surface_normals_and_face_areas(V, F)
-        elif A is None:
-            if N.shape[0] != F.shape[0]:
-                raise Exception(
-                    'must pass same number of surface normals as faces (got ' +
-                    '%d faces and %d normals' % (F.shape[0], N.shape[0])
-                )
-            A = get_face_areas(V, F)
-        elif N is None:
-            N = get_surface_normals(V, F)
-
-        self.P = get_centroids(V, F)
-        self.N = N
-        self.A = A
-
-        assert self.P.dtype == self.dtype
-        assert self.N.dtype == self.dtype
-        assert self.A.dtype == self.dtype
-
-        self._make_scene()
-
-    def __reduce__(self):
-             return (self.__class__, (self.V, self.F, self.N, self.P, self.A))
-
-
-
-
-class TrimeshShapeModel(TrimeshShapeModel_temp):
-
-    def _make_scene(self):
-        '''Set up an Embree scene. This function allocates some memory that
-        Embree manages, and loads vertices and index lists for the
-        faces. In Embree parlance, this function creates a "device",
-        which manages a "scene", which has one "geometry" in it, which
-        is our mesh.
-        '''
-        device = embree.Device()
-        scene = device.make_scene()
-        geometry = device.make_geometry(embree.GeometryType.Triangle)
-
-	
-        #print('1')
-        vertex_buffer = geometry.set_new_buffer(
-            embree.BufferType.Vertex, # buf_type
-            0, # slot
-            embree.Format.Float3, # fmt
-            3*np.dtype('float32').itemsize, # byte_stride
-            self.V.shape[0], # item_count
-        )
-        vertex_buffer[:] = self.V[:]
-        index_buffer = geometry.set_new_buffer(
-            embree.BufferType.Index, # buf_type
-            0, # slot
-            embree.Format.Uint3, # fmt
-            3*np.dtype('uint32').itemsize, # byte_stride,
-            self.F.shape[0]
-        )
-        index_buffer[:] = self.F[:]
-        geometry.commit()
-        scene.attach_geometry(geometry)
-        geometry.release()
-        scene.commit()
-
-        # This is the only variable we need to retain a reference to
-        # (I think)
-        self.scene = scene
-        self.device = device
-    #def __reduce__(self):
-    #    return (self.__class__, (self.V, self.F, self.N, self.P, self.A))
-
-    @property
-    def num_faces(self):
-        return self.P.shape[0]
-
-
-    def get_scene(self):
-    	return self.scene
-
-
-
-
-# Main definition of the kernel wrapper
-#-----------------------------------------------------------------------------------------------------#
-
-def RTXkernel(mesh_obj, ray_origins, ray_directions, bounces = 1,  kernel = 'Embree', diffusion = False, num_diffuse = None, errorMsg = True):
-	"""Wrapper for trimesh RTX kernel
-	Parameters
-	----------
-	mesh_obj: Mesh (or geometry) object 
-	ray_origins: numpy array of ray origins (n, 3)
-	ray_directions: numpy array of ray directions (does not need to be normalized) (n,3)
-	bounces: (int) number of bounces to compute
-	kernel: one of Embree, Native or Embree3. To chose wether to use the Intel Embree kernel or the native python kernel
-	diffusion: (bool) Boolean flag to activate diffused raytracing for the first bounce. Note: if this is false, the output "diffusion pack" will be "None"
-	num_diffuse: (int) number of samples for first-bounce diffuse computation
-	errorMsg: (bool) flag to control wether to pring the warning when no bounces are found
-
-	Returns:
-	index_tri_container: (list of np.array) a list containing the index of the hit faces of the mesh.
-						[ [hit indexes bounce 1], [hit indexes bounce 2], ...]
-	index_ray_container: (list of np.array) list containing the index of the ray that have hit the mesh
-						[ [ray hitting idx bounce 1], [ray hitting idx bounce 2], ...]
-
-	locations_container: (list of (3,N) np.array)  list containing coordinates of the hit points
-						[ [(3,N) np.array of locations of bounce 1], [(3,N) np.array of locations of bounce 2], ...]
-	ray_origins_container: (list of (3,N) np.array) list containing the origins of the rays
-						[ [(3,N) np.array of ray origins of bounce 1], ...]
-						Note that ray_origins_container[0] corresponds with the ray_origins input
-	ray_directions_container: (list of (3,N) np.array) list containing the directions of the rays
-						[ [directions of bounce 1], [directions of bounce 2], ...]. Note that the directions of bounce 1
-						correspond with the ray_directions input value.
-	None or diffusion_pack:	 (list of lists):
-		A list containing:
-			index_tri_diffusion: (np.array) indexes of the mesh faces hit by diffusion
-			index_ray_diffusion: (np.array) indexes of the diffused rays hitting the surface
-			ray_directions_diffusion: (3,N np.array) directions of the diffused rays
-			location_diffusion: (3,N np.array) location og the diffusion hit points
-
-	"""
-
-
-	ray_origins_container = []
-	ray_directions_container = []
-	locations_container = []
-	index_tri_container = []
-	index_ray_container = []
-
-
-	# Set variables for diffusion computation
-	diffusion_directions = 0
-	diffusion_pack = []
-	diffusion_control = False
-
-
-	# Select the kernel
-	if kernel in ['Embree', 'Native']:
-		for i in range(bounces):
-
-			ray_origins_container.append(ray_origins)
-
-
-			if kernel == 'Embree':
-				intersector = trimesh.ray.ray_pyembree.RayMeshIntersector(mesh_obj)
-
-			elif kernel == 'Native':
-				intersector = trimesh.ray.ray_triangle.RayMeshIntersector(mesh_obj)
-
-
-			# Avoid numerical problems
-			ray_origins = ray_origins + 1e-3*ray_directions 
-
-
-			# If computing bounce number 1 and the diffusion computation has been requested
-			# do a separate raytracing also for the diffused rays
-			# and pack results in the variable: diffusion pack
-			if i == 1 and diffusion:
-			
-				ray_origins_diffusion = np.repeat(ray_origins, num_diffuse, axis = 0) # this should be correct
-				ray_directions_diffusion = diffuse_directions
-
-				index_tri_diffusion, index_ray_diffusion, location_diffusion = intersector.intersects_id( ray_origins = ray_origins_diffusion,
-															  ray_directions = ray_directions_diffusion,
-															  multiple_hits = False,
-															  return_locations = True)
-				diffusion_pack = [index_tri_diffusion, index_ray_diffusion, ray_directions_diffusion,  location_diffusion]
-
-
-
-			# Main Raytracer
-			index_tri, index_ray, location = intersector.intersects_id(
-														ray_origins = ray_origins,
-														ray_directions = ray_directions,
-														multiple_hits = False,
-														return_locations = True)
-			# Get the number of hits
-			n_hits = len(index_tri)
-
-			# Manage the possibility of no hits
-			if n_hits == 0 and errorMsg:
-				print ('No intersections found for bounce {}. Results provided up to bounce {}'.format(i+1, i))
-				break
-			else:
-				locations_container.append(location)
-				index_tri_container.append(index_tri)
-				index_ray_container.append(index_ray)
-				ray_directions_container.append(ray_directions)
-			
-
-
-				if i != bounces -1:
-					# If at bounce number 1 compute the diffused directions:
-					if diffusion and i == 0:
-						diffusion_control = True
-	
-					ray_origins, ray_directions, diffuse_directions = compute_secondary_bounce(location, index_tri, mesh_obj, ray_directions, index_ray, diffusion = diffusion_control, num_diffuse = num_diffuse)
-
-					# Set back to false the diffusion computation control flag
-					diffusion_control = False
-					
-
-
-
-	elif kernel == 'Embree3':
-		
-		# Initialize the geometry
-		scene, context, V, F = Embree3_init_geometry(mesh_obj)
-
-		for i in range(bounces):
-			ray_origins_container.append(ray_origins)
-
-			# Initialize the rayhit object
-			ray_origins = ray_origins +1e-3*ray_directions
-			rayhit = Embree3_init_rayhit(ray_origins, ray_directions)
-
-			# Run the intersector
-			scene.intersect1M(context, rayhit)
-
-			# Post-process the results
-			index_tri, n_hits, index_ray, location = Embree3_dump_solution(rayhit, V, F)
-
-			#embree.Device().release()
-			# Handle: not bounces found
-			if n_hits == -1:
-				print ('No intersections found for bounce {}. Results provided up to bounce {}'.format(i+1, i))
-				break
-
-
-			# Otherwise append results and proceed with next bounce
-			else: 
-				locations_container.append(location)
-				index_tri_container.append(index_tri)
-				index_ray_container.append(index_ray)
-				ray_directions_container.append(ray_directions) 
-
-				if i != bounces-1:
-					#ray_origins, ray_directions = compute_secondary_bounce(location, index_tri, mesh_obj, ray_directions, index_ray)
-					ray_origins, ray_directions, diffuse_directions = compute_secondary_bounce(location, index_tri,
-																							   mesh_obj, ray_directions,
-																							   index_ray,
-																							   diffusion=diffusion_control,
-																							   num_diffuse=num_diffuse)
-
-
-
-
-	else:
-		print(f'The kernel {kernel} is not recognized. Choose between one of the currently supported kernels: Native, Embree, Embree3')
-
-
-
-
-	# Manage output variables
-	if diffusion:
-		return index_tri_container, index_ray_container, locations_container, ray_origins_container, ray_directions_container, diffusion_pack
-	else:
-		return index_tri_container, index_ray_container, locations_container, ray_origins_container, ray_directions_container, None
-		
-
-
-
-
-
-
-
-
-
-
-
-
-if __name__ == "__main__":
-	d0 = 2
-	lat = 90*np.pi/180
-	lon = 45*np.pi/180
-	locs, dirs = pixel_plane(d0, lon, lat, width = 1, height = 1, ray_spacing = .5)
-	
-
-
-	import matplotlib.pyplot as plt 
-	from mpl_toolkits import mplot3d
-	ax = plt.axes(projection = '3d')
-	ax.scatter3D(locs[:,0], locs[:,1], locs[:,2])
-	ax.set_xlabel('x')
-	ax.set_ylabel('y')
-	ax.set_zlabel('z')
-	ax.quiver(0, 0, 0, 1, 0, 0, 
- arrow_length_ratio=0.1, color = 'r')
-	ax.quiver(0, 0, 0, 0, 1, 0, 
- arrow_length_ratio=0.1, color = 'g')
-	ax.quiver(0, 0, 0, 0, 0, 1, 
- arrow_length_ratio=0.1, color = 'b')
-	plt.show()
-=======
-##################################
-# Utilities for ray tracing (part of pyRTX module)
-# 
-# Developed by: Gael Cascioli 2021
-
-import numpy as np
-import trimesh
-from abc import ABC
-import os
-import pickle as pkl
-from numba import jit
-import multiprocessing as mproc
-from pyRTX.defaults import dFloat, dInt
-
-try:
-    import embree
-except:
-    pass
-
-try:
-        from aabb import AABB
-except: 
-        pass
-
-
-# except ImportError:
-#	print("""Could not import Embree3 library. \n Be sure that: 
-#		\n 1) Embree3 is installed\n 2) you activated embree variables (source /path/to/lib/embree-vars.sh)""")
-
-
-# No more imports after here
-# ___________________________________________________________
-
-############################################################
-# Define general utils
-###########################################################
-
-
-def parallelize(iterator, function, chunks):
-    """
-	Define a general parallelization framework to speedup computations
-
-	Parameters:
-	iterator: the array-like object over which to parallelize
-	functiuon: the function that must be called by each subprocess. The function should be of the form y = f(iterator)
-	chunks: number of parallel workers
-
-	"""
-
-    with mproc.Pool(chunks) as p:
-        result = p.map(function, iterator)
-
-    return result
-
-
-def chunker(iterator, chunks):
-    return np.array_split(iterator, chunks)
-
-
-def pxform_convert(pxform):
-    """
-	Convert a spice-generated rotation matrix (pxform) to the format required by trimesh
-	"""
-    pxform = np.array([pxform[0], pxform[1], pxform[2]], dtype=dFloat)
-
-    p = np.append(pxform, [[0, 0, 0]], 0)
-
-    mv = np.asarray(np.random.random(), dtype=dFloat)
-    p = np.append(p, [[0], [0], [0], [0]], 1)
-    return p
-
-
-def block_normalize(V):
-    """
-	get the unit vectors associated to a block of vectors of shape
-	(N,3)
-
-	
-
-	"""
-
-    if V.ndim > 1:
-        return V / np.linalg.norm(V, axis=1).reshape(len(V), 1)
-    else:
-        return V / np.linalg.norm(V)
-
-
-def block_dot(a, b):
-    """
-	Perform block dot product between two arrays of shape (N,m), (N,m)
-
-	Parameters
-	a, b [np.array (N,m)]
-
-	Returns
-	c [np.array (N,)]
-	"""
-
-    return np.sum(a * b, axis=1)
-
-
-def pixel_plane(d0, lon, lat, width=1, height=1, ray_spacing=.1):
-    """"Generate a pixel array for raytracing ad defined in Li et al., 2018
-	This is the "fully exposed version" to explicitly show the algorithm. 
-	Parameters:
-	d0: Distance of the pixel array from the center (in meters)
-	lat: Latitude of the pixel array center (in rad)
-	lon: Longitude of the pixel array center (in rad)
-	width: The width of the plane(in meters). Default = 1
-	height: the height of the plane(in meters). Default = 1
-	ray_spacing: the spacing of the rays (in meters). Default = 0.1
-
-	Returns: 
-	locs: Pixel locations as a numpy array
-	dirs: the ray directions as a numpy array
-	"""
-
-    w2 = width / 2
-    h2 = height / 2
-    # Build the direction vector
-    x0 = np.array([-d0 * np.cos(lon) * np.cos(lat), -d0 * np.sin(lon) * np.cos(lat), -d0 * np.sin(lat)])
-
-    # Build the transformation matrix
-    R1 = np.array([[np.cos(lon), -np.sin(lon), 0],
-                   [np.sin(lon), np.cos(lon), 0],
-                   [0, 0, 1]]
-                  )
-    R2 = np.array([[np.cos(-lat), 0, np.sin(-lat)],
-                   [0, 1, 0],
-                   [-np.sin(-lat), 0, np.cos(-lat)]])
-    R = R1 @ R2
-
-    # Build the pixel matrix
-    basic_coords = np.zeros(((int(width / ray_spacing) + 1) * (int(height / ray_spacing) + 1), 3))
-    basic_dirs = np.zeros_like(basic_coords)
-    counter = 0
-    for i, w in enumerate(np.linspace(-w2, w2, num=int(width / ray_spacing) + 1)):
-        for j, h in enumerate(np.linspace(-h2, h2, num=int(height / ray_spacing) + 1)):
-            basic_coords[counter, :] = R @ np.array([0, w, h]) - x0
-            basic_dirs[counter, :] = x0 / np.linalg.norm(x0)
-            counter += 1
-
-    # Return the output in the shape required by trimesh
-    return basic_coords, basic_dirs
-
-
-@jit(nopython=True)
-def fast_vector_build(linsp1, linsp2, dim1, dim2):
-    """
-	Further accelerate the ray vector generation using numba's jit vectorization
-	"""
-    basic_coords = np.zeros((dim1 * dim2, 3))
-    counter = 0
-
-    for w in linsp1:
-        for h in linsp2:
-            basic_coords[counter, :] = [0, w, h]
-            counter += 1
-    return basic_coords
-
-
-def pixel_plane_opt(d0, lon, lat, width=1, height=1, ray_spacing=.1, packets=1):
-    """"Generate a pixel array for raytracing ad defined in Li et al., 2018
-	This is the "optimized version". To explicitly see the algorithm refer to the function definition
-	without _opt extension.
-	Parameters:
-	d0: [float] Distance of the pixel array from the center (in meters)
-	lat: [float] Latitude of the pixel array center (in rad)
-	lon: [float] Longitude of the pixel array center (in rad)
-	width: [float] The width of the plane(in meters). Default = 1
-	height: [float] the height of the plane(in meters). Default = 1
-	ray_spacing: [float] the spacing of the rays (in meters). Default = 0.1
-	packets: [int] the number of 'ray packets' to return. This is implemented to avoid the segmentation
-		 fault triggered by the raytracer when the number of rays is too high
-
-	Returns: 
-	locs: [numpy array (n_rays, 3)] Pixel locations as a numpy array
-	dirs: [numpy array (n_rays, 3)] the ray directions as a numpy array
-	"""
-
-    w2 = width / 2
-    h2 = height / 2
-    # Build the direction vector
-    x0 = np.array([-d0 * np.cos(lon) * np.cos(lat), -d0 * np.sin(lon) * np.cos(lat), -d0 * np.sin(lat)])
-    x0_unit = x0 / np.linalg.norm(x0)
-    # Build the transformation matrix
-    R1 = np.array([[np.cos(lon), -np.sin(lon), 0],
-                   [np.sin(lon), np.cos(lon), 0],
-                   [0, 0, 1]]
-                  )
-    R2 = np.array([[np.cos(-lat), 0, np.sin(-lat)],
-                   [0, 1, 0],
-                   [-np.sin(-lat), 0, np.cos(-lat)]])
-    R = R1 @ R2
-
-    # Build the pixel matrix
-
-    dim1 = int(width / ray_spacing) + 1
-    dim2 = int(height / ray_spacing) + 1
-    basic_coords = np.zeros((dim1 * dim2, 3))
-    basic_dirs = np.full(basic_coords.shape, x0_unit)
-
-    linsp1 = np.linspace(-w2, w2, num=dim1)
-    linsp2 = np.linspace(-h2, h2, num=dim2)
-
-    basic_coords = fast_vector_build(linsp1, linsp2, dim1, dim2)
-
-    basic_coords = np.dot(np.array(basic_coords), R.T)
-    basic_coords -= x0
-
-    # Return the output in the shape required by trimesh
-
-    if not packets == 1:
-        basic_coords = np.array_split(basic_coords, packets)
-        basic_dirs = np.array_split(basic_dirs, packets)
-
-    return basic_coords, basic_dirs
-
-
-def reflected(incoming, normal):
-    """
-	Compute the reflected unit vector given the incoming and the normal
-	Numpy vectorized version of 'reflected' 
-	Parameters:
-	incoming: [numpy array (number of rays, 3)]  incoming rays
-	normal: [numpy array (number of rays, 3)] surface normals associated to each incoming ray
-
-	Returns:
-	reflected: [numpy array (number of rays, 3)] reflected rays
-
-	"""
-
-    return incoming - 2 * np.multiply(normal.T, np.einsum('ij,ij->i', incoming, normal)).T
-
-
-@jit(nopython=True)
-def get_orthogonal(v):
-    """
-	Get a unit vector orthogonal to v
-
-	Parameters:
-	v: [numpy array (3,)]
-
-	Returns: 
-	x: [numpy array(3,)]
-	"""
-    x = np.random.random(3)
-    x -= x.dot(v) * v
-    x = x / np.linalg.norm(x)
-
-    return x
-
-
-@jit(nopython=True)
-def sample_lambert_dist(normal, num=100):
-    """
-	Generate a cloud of vectors following the Lambert cosine distribution
-
-	Parameters: 
-	normals: [numpy array] the normal vector to the face
-	num: [int] the number of samples required
-	
-	Returns:
-	v: [numpy array (num, 3)] array of the sampled vectors
-	"""
-
-    theta = np.arccos(np.sqrt(np.random.random(num)))
-    cos_theta = np.cos(theta)
-    sin_theta = np.sin(theta)
-    psi = np.random.random(num) * 2 * np.pi
-
-    a = sin_theta * np.cos(psi)
-    b = sin_theta * np.sin(psi)
-    c = cos_theta
-
-    t1 = get_orthogonal(normal)
-    t2 = np.cross(normal, t1)
-
-    v = np.zeros((num, 3))
-    for i in range(num):
-        v[i] = a[i] * t1 + b[i] * t2 + c[i] * normal
-    return v
-
-
-def _core_diffuse(normals, diffuse_directions, num):
-    for i, n in enumerate(normals):
-        diff_dirs = sample_lambert_dist(n, num=num)
-
-        diffuse_directions[i * num: (i + 1) * num] = diff_dirs
-    return diffuse_directions
-
-
-def diffuse(normals, num=10):
-    """
-	Compute num diffuse reflection directions sampling a lambert cosine distribution
-	
-	Parameters:
-	normals: [numpy array (N, 3)] normal unit vectors
-	num: number of samples for each normal
-
-	Returns:
-	diffuse_directions: [numpy array (N*num, 3)] 
-
-	"""
-
-    diffuse_directions = np.repeat(normals, num, axis=0) * 0.0
-
-    for i, n in enumerate(normals):
-        diff_dirs = sample_lambert_dist(n, num=num)
-
-        diffuse_directions[i * num: (i + 1) * num] = diff_dirs
-
-    return diffuse_directions
-
-
-# return _core_diffuse(normals, diffuse_directions, num)
-
-def compute_secondary_bounce(location, index_tri, mesh_obj, ray_directions, index_ray, diffusion=False,
-                             num_diffuse=None):
-    """
-	Prepare the quantities required for iterating the raytracer
-
-	Parameters:
-	location: UNUSED. This input is maintained just to change the variable name
-	index_tri: [numpy array (N,)] indexes of the faces intersected by the rays
-	mesh_obj: [trimesh.Trimesh] the mesh object
-	ray_directions: [numpy array (L, 3)] the directions of the incoming rays
-	index_ray: [numpy array (M,)] the indexes of the rays that effectively intersected the N faces
-	diffusion: [bool] boolean flag to select wether to compute the secondary diffusion rays (Default: False)
-	num_diffuse: [None or int] number of samples for the diffusion computation (Default: None)
-
-	Returns:
-	location: same as location in input
-	reflect_dirs: [numpy array (L,3)] the specularly reflected directions of the rays
-	diffuse_dirs [numpy array (L*num_diffuse, 3) or -1] (if requested) the direction of the diffused rays
-
-
-
-	"""
-    reflect_dirs = np.zeros_like(location)
-    normals = mesh_obj.face_normals
-
-    reflect_dirs = reflected(ray_directions[index_ray], normals[index_tri])
-
-    if diffusion:
-        diffuse_dirs = diffuse(normals[index_tri], num=num_diffuse)
-
-    else:
-        diffuse_dirs = -1  # Dummy variable for return values management
-
-    return location, reflect_dirs, diffuse_dirs
-
-
-####################################################################################################
-# Saving utilities
-
-def save_for_visualization(outputFilePath, mesh, ray_origins, ray_directions, location, index_tri, diffusion_pack):
-    """
-	Save a pickled dictionary useful for visualization scripts (see visual_utils)
-
-	Parameters:
-	outputFilePath: [str] output file for saving (should end with .pkl)
-	mesh: [trimesh.Trimesh] mesh object
-	ray_origins: [numpy array (bounce_number, N, 3)] output of the raytracer
-	ray_directions: [numpy array (bounce_number, N, 3)] output of the raytracer
-	location: [numpy array (bounce_number, N, 3)] locations of intersection points
-	index_tri: [numpy array (bounce_number, M, 3)] indexes of intersected triangles
-	diffusion_pack: [list] output of the raytracer with the same name
-
-	Returns:
-	None
-
-	"""
-    outdict = {'mesh': mesh, 'ray_origins': ray_origins, 'ray_directions': ray_directions, 'locations': location,
-               'index_tri': index_tri, 'diffusion_pack': diffusion_pack}
-
-    with open(outputFilePath, 'wb') as f:
-        pkl.dump(outdict, f, protocol=4)
-
-
-def exportEXAC(satelliteID, data, tstep, startTime, endTime, outFileName):
-    """
-	GEODYN-EXAC file exporter
-	Parameters:
-	satelliteID: [int] satellite identifier
-	data: [np.array (N, 3)] acceleration data to be written
-	tstep: [int or float] time step (in seconds)
-	startTime: [datetime.datetime] start time of data
-	endTime: [datetime.datetime] end time of data
-	outFileName: [str] name of output file
-	"""
-    from scipy.io import FortranFile
-    import datetime
-
-    satid = satelliteID
-    date0 = startTime
-    date1 = endTime
-    dt = tstep
-    deltatime = datetime.timedelta(seconds=dt)
-    outfile = FortranFile(outFileName, 'w')
-
-    # General Header
-    masterhdr = np.array([-6666666.0, 1, 1, 0, 0, 0, 0, 0, 0])
-    outfile.write_record(masterhdr)
-
-    # Satellite specific header
-    sathdr = np.array([-7777777.0, 1, satid, dt, float(date0.strftime('%Y%m%d%H%M%S')[2:]), float(date0.strftime('%f')),
-                       float(date1.strftime('%Y%m%d%H%M%S')[2:]), float(date1.strftime('%f')), 0])
-    outfile.write_record(sathdr)
-
-    # Data records
-    date = date0 - deltatime
-    for d_elem in data:
-        date = date + deltatime
-        datarec = np.array(
-            [float(date.strftime('%Y%m%d%H%M%S')[2:]), float(date.strftime('%f')), d_elem[0], d_elem[1], d_elem[2], 0,
-             0, 0, 0])
-        outfile.write_record(datarec)
-
-
-#####################################################################################################
-# Define utils specific to Embree3 implementation
-# (Provided by Sam Potter)
-
-def Embree3_init_geometry(mesh_obj):
-    """
-	Perform initial task for geometry initialization for the Embree3 kernel
-	Parameters:
-	mesh_obj: the mesh object provided via trimesh
-
-	Returns:
-	scene: embree.Scene object
-	context: embree.Context object
-	V:  mesh vertices
-	F: mesh faces
-	"""
-    V = np.array(mesh_obj.vertices, dtype=np.float64)
-    F = np.array(mesh_obj.faces, dtype=np.int64)
-
-    # P = get_centroids(V, F)
-    N, A = get_surface_normals_and_face_areas(V, F)
-
-    return EmbreeTrimeshShapeModel(V, F, N=N, A=A)
-
-
-def Embree3_init_rayhit(ray_origins, ray_directions):
-    """
-	Initialize the rayhit object of Embree3
-
-	Parameters:
-	ray_origins: [np.array (N,3)]  ray_origins
-	ray_directions: [np.array (N,3)]  ray_directions
-
-	Returns: 
-	rayhit: the initialized embree.rayhit object
-
-	"""
-    nb = np.shape(ray_origins)[0]  # Number of tracked rays
-    rayhit = embree.RayHit1M(nb)
-
-    # Initialize the ray structure
-    # rayhit.tnear[:] = 0.001 #Avoid numerical problems
-    rayhit.tnear[:] = 0.00  # Avoid numerical problems
-    rayhit.tfar[:] = np.inf
-    rayhit.prim_id[:] = embree.INVALID_GEOMETRY_ID
-    rayhit.geom_id[:] = embree.INVALID_GEOMETRY_ID
-    rayhit.org[:] = ray_origins
-    rayhit.dir[:] = ray_directions
-
-    return rayhit
-
-
-def Embree3_dump_solution(rayhit, V, F):
-    """
-	Process the output of the embree ray intersector kernel
-
-	Parameters: 
-	rayhit: embree.rayhit object
-	V: vertices
-	F: faces
-
-	Returns:
-	hits: indexes of hit faces
-	nhits: number of hits
-	idh: indexes of hitting rays
-	Ph: hit points on the mesh
-
-	"""
-    ishit = rayhit.prim_id != embree.INVALID_GEOMETRY_ID
-    idh = np.nonzero(ishit)[0]
-    hits = rayhit.prim_id[idh]
-    nhits = hits.size
-
-    if nhits > 0:
-        p = V[F[hits]]
-        v1 = p[:, 0]
-        v2 = p[:, 1]
-        v3 = p[:, 2]
-        u = rayhit.uv[idh, 0]
-        v = rayhit.uv[idh, 1]
-        Ph = v1 + (v2 - v1) * u[:, None] + (v3 - v1) * v[:, None]
-
-        return hits, nhits, idh, Ph
-
-    else:
-        return -1, -1, -1, -1
-
-# Define utils specific to CGAL implementation
-# (from python-flux)
-
-def cgal_init_geometry(mesh_obj):
-    """
-	Perform initial task for geometry initialization for the Embree3 kernel
-	Parameters:
-	mesh_obj: the mesh object provided via trimesh
-
-	Returns:
-	CGALTrimeshShapeModel: TrimeshShapeModel
-	"""
-    V = np.array(mesh_obj.vertices, dtype=np.float64)
-    F = np.array(mesh_obj.faces, dtype=np.int64)
-
-    N, A = get_surface_normals_and_face_areas(V, F)
-
-    return CgalTrimeshShapeModel(V, F, N=N, A=A)
-
-
-######################### from python-flux.src.flux.shape.py
-
-def get_centroids(V, F):
-    return V[F].mean(axis=1)
-
-
-def get_cross_products(V, F):
-    V0 = V[F][:, 0, :]
-    C = np.cross(V[F][:, 1, :] - V0, V[F][:, 2, :] - V0)
-    return C
-
-
-def get_face_areas(V, F):
-    C = get_cross_products(V, F)
-    C_norms = np.sqrt(np.sum(C ** 2, axis=1))
-    A = C_norms / 2
-    return A
-
-
-def get_surface_normals(V, F):
-    C = get_cross_products(V, F)
-    C_norms = np.sqrt(np.sum(C ** 2, axis=1))
-    N = C / C_norms.reshape(C.shape[0], 1)
-    return N
-
-
-def get_surface_normals_and_face_areas(V, F):
-    C = get_cross_products(V, F)
-    C_norms = np.sqrt(np.sum(C ** 2, axis=1))
-    N = C / C_norms.reshape(C.shape[0], 1)
-    A = C_norms / 2
-    return N, A
-
-
-class ShapeModel(ABC):
-    pass
-
-
-class TrimeshShapeModel(ShapeModel):
-    """A shape model consisting of a single triangle mesh."""
-
-    def __init__(self, V, F, N=None, P=None, A=None):
-        """Initialize a triangle mesh shape model. No assumption is made about
-        the way vertices or faces are stored when building the shape
-        model except that V[F] yields the faces of the mesh. Vertices
-        may be repeated or not.
-
-        Parameters
-        ----------
-        V : array_like
-            An array with shape (num_verts, 3) whose rows correspond to the
-            vertices of the triangle mesh
-        F : array_like
-            An array with shape (num_faces, 3) whose rows index the faces
-            of the triangle mesh (i.e., V[F] returns an array with shape
-            (num_faces, 3, 3) such that V[F][i] is a 3x3 matrix whose rows
-            are the vertices of the ith face.
-        N : array_like, optional
-            An array with shape (num_faces, 3) consisting of the triangle
-            mesh face normals. Can be passed to specify the face normals.
-            Otherwise, the face normals will be computed from the cross products
-            of the face edges (i.e. np.cross(vi1 - vi0, vi2 - vi0) normalized).
-        P : array_like, optional
-            An array with shape (num_faces, 3) consisting of the triangle
-            centroids. Can be optionally passed to avoid recomputing.
-        A : array_like, optional
-            An array of shape (num_faces,) containing the triangle areas. Can
-            be optionally passed to avoid recomputing.
 
         """
         if type(self) == TrimeshShapeModel:
@@ -1830,23 +843,40 @@
 
 def RTXkernel(mesh_obj, ray_origins, ray_directions, bounces=1, kernel='Embree', diffusion=False, num_diffuse=None,
               errorMsg=True):
-    """
-	Wrapper for trimesh RTX kernel
-	Parameters:
-	mesh_obj: Mesh (or geometry) object 
-	ray_origins: numpy array of ray origins (n, 3)
-	ray_directions: numpy array of ray directions (does not need to be normalized) (n,3)
-	bounces: (int) number of bounces to compute
-	kernel: one of Embree, Native or Embree3. To chose wether to use the Intel Embree kernel or the native python kernel
-	diffusion: (bool) Boolean flag to activate diffused raytracing for the first bounce
-	num_diffuse: (int) number of samples for first-bounce diffuse computation
-	errorMsg: (bool) flag to control wether to pring the warning when no bounces are found
-
-	Returns:
-	index_tri:  Mesh triangle indexes
-	index_ray:  Ray indexes
-	location:   Location of intersect points
-	"""
+    """Wrapper for trimesh RTX kernel
+    Parameters
+    ----------
+    mesh_obj: Mesh (or geometry) object 
+    ray_origins: numpy array of ray origins (n, 3)
+    ray_directions: numpy array of ray directions (does not need to be normalized) (n,3)
+    bounces: (int) number of bounces to compute
+    kernel: one of Embree, Native or Embree3. To chose wether to use the Intel Embree kernel or the native python kernel
+    diffusion: (bool) Boolean flag to activate diffused raytracing for the first bounce. Note: if this is false, the output "diffusion pack" will be "None"
+    num_diffuse: (int) number of samples for first-bounce diffuse computation
+    errorMsg: (bool) flag to control wether to pring the warning when no bounces are found
+    
+    Returns:
+    index_tri_container: (list of np.array) a list containing the index of the hit faces of the mesh.
+    					[ [hit indexes bounce 1], [hit indexes bounce 2], ...]
+    index_ray_container: (list of np.array) list containing the index of the ray that have hit the mesh
+    					[ [ray hitting idx bounce 1], [ray hitting idx bounce 2], ...]
+    
+    locations_container: (list of (3,N) np.array)  list containing coordinates of the hit points
+    					[ [(3,N) np.array of locations of bounce 1], [(3,N) np.array of locations of bounce 2], ...]
+    ray_origins_container: (list of (3,N) np.array) list containing the origins of the rays
+    					[ [(3,N) np.array of ray origins of bounce 1], ...]
+    					Note that ray_origins_container[0] corresponds with the ray_origins input
+    ray_directions_container: (list of (3,N) np.array) list containing the directions of the rays
+    					[ [directions of bounce 1], [directions of bounce 2], ...]. Note that the directions of bounce 1
+    					correspond with the ray_directions input value.
+    None or diffusion_pack:	 (list of lists):
+    	A list containing:
+    		index_tri_diffusion: (np.array) indexes of the mesh faces hit by diffusion
+    		index_ray_diffusion: (np.array) indexes of the diffused rays hitting the surface
+    		ray_directions_diffusion: (3,N np.array) directions of the diffused rays
+    		location_diffusion: (3,N np.array) location og the diffusion hit points
+    
+    """
 
     ray_origins_container = []
     ray_directions_container = []
@@ -2034,5 +1064,4 @@
               arrow_length_ratio=0.1, color='g')
     ax.quiver(0, 0, 0, 0, 0, 1,
               arrow_length_ratio=0.1, color='b')
-    plt.show()
->>>>>>> 35e568a9
+    plt.show()